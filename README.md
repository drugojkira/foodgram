# Описание

Проект FoodGram позволяет пользователям делиться своими и просматривать рецепты других пользователей. 

Использован Django REST Framework для создания REST API, обеспечивающего взаимодействие с базой данных PostgreSQL и аутентификацию с помощью токенов через Djoser. Проект подготовлен к развертыванию на сервере с использованием Docker контейнеров и оркестрации Docker Compose. Добавлена функциональность для импорта данных в БД из JSON-файлов. 

Реализован процесс CI/CD с помощью GitHub Actions (активация происходит при push в ветку releases). При успешном деплое на сервер происходит отправка сообщения в Telegram.

<<<<<<< HEAD
[Проект с тестовыми данными доступен по адресу](https://51.250.30.138/recipes)

=======
Запущенный проект с тестовыми данными доступен по адресу: https://51.250.30.138/recipes

Логин администратора : admin@gmail.com
Пароль администратора : admin
>>>>>>> 88bf9d1a

# Авторы проекта

[Шайхутдинов Виктор](https://github.com/drugojkira)

# Установка и запуск с Docker

Клонировать репозиторий и перейти в него в командной строке:

```
git clone https://github.com/drugojkira/foodgram
```

```
cd foodgram
```

Запустить сборку проекта:

```
docker compose up
```

Выполнить сбор статики в контейнере backend:

```
docker compose exec backend python manage.py collectstatic
```

Выполнить миграции в контейнере backend:

```
docker compose exec backend python manage.py migrate
```

Проект будет доступен по адресу

```
<<<<<<< HEAD
[Локальный сервер](http://127.0.0.1:8000/)
=======
http://127.0.0.1:8000/
>>>>>>> 88bf9d1a
```

# Добавление тестовых данных (пользователи, ингредиенты, теги, рецепты)

Выполнить команду import_data в контейнере backend:

```
docker compose exec backend python manage.py import_data
```

# Спецификация

При локальном запуске документация будет доступна по адресу:

```
<<<<<<< HEAD
[Документация API](http://127.0.0.1:8000/api/docs/)
```

## Запуск проекта в dev-режиме

- Клонируйте репозиторий с проектом на свой компьютер. В терминале из рабочей директории выполните команду:
```bash
git clone https://github.com/drugojkira/foodgram.git
```

- Установить и активировать виртуальное окружение

```bash
source /venv/bin/activate
```

- Установить зависимости из файла requirements.txt

```bash
python -m pip install --upgrade pip
```
```bash
pip install -r requirements.txt
```
- Создать файл .env в папке проекта:
```.env
DB_ENGINE=django.db.backends.postgresql # указываем, что работаем с postgresql
DB_NAME=postgres # имя базы данных
POSTGRES_USER=postgres # логин для подключения к базе данных
POSTGRES_PASSWORD=postgres # пароль для подключения к БД (установите свой)
DB_HOST=db # название сервиса (контейнера)
DB_PORT=5432 # порт для подключения к БД
DEBUG=0
```

### Выполните миграции:
```bash
python manage.py migrate
```

- В папке с файлом manage.py выполнить команду:
```bash
python manage.py runserver
```

- Создание нового супер пользователя 
```bash
python manage.py createsuperuser
```

### Загрузите статику:
```bash
python manage.py collectstatic --no-input
=======
http://127.0.0.1:8000/api/docs/
>>>>>>> 88bf9d1a
```
### Заполните базу тестовыми данными: 
```bash
python manage.py add_tags_from_data
python manage.py add_ingidients_from_data 
```<|MERGE_RESOLUTION|>--- conflicted
+++ resolved
@@ -6,15 +6,10 @@
 
 Реализован процесс CI/CD с помощью GitHub Actions (активация происходит при push в ветку releases). При успешном деплое на сервер происходит отправка сообщения в Telegram.
 
-<<<<<<< HEAD
-[Проект с тестовыми данными доступен по адресу](https://51.250.30.138/recipes)
+Запущенный проект с тестовыми данными доступен по адресу: https://thedrugojkira.zapto.org/
 
-=======
-Запущенный проект с тестовыми данными доступен по адресу: https://51.250.30.138/recipes
+Документация к API достпуна по адресу: https://thedrugojkira.zapto.org/api/docs/
 
-Логин администратора : admin@gmail.com
-Пароль администратора : admin
->>>>>>> 88bf9d1a
 
 # Авторы проекта
 
@@ -53,11 +48,7 @@
 Проект будет доступен по адресу
 
 ```
-<<<<<<< HEAD
-[Локальный сервер](http://127.0.0.1:8000/)
-=======
-http://127.0.0.1:8000/
->>>>>>> 88bf9d1a
+http://127.0.0.1:10000/
 ```
 
 # Добавление тестовых данных (пользователи, ингредиенты, теги, рецепты)
@@ -73,8 +64,7 @@
 При локальном запуске документация будет доступна по адресу:
 
 ```
-<<<<<<< HEAD
-[Документация API](http://127.0.0.1:8000/api/docs/)
+http://127.0.0.1:10000/api/docs/
 ```
 
 ## Запуск проекта в dev-режиме
@@ -127,9 +117,6 @@
 ### Загрузите статику:
 ```bash
 python manage.py collectstatic --no-input
-=======
-http://127.0.0.1:8000/api/docs/
->>>>>>> 88bf9d1a
 ```
 ### Заполните базу тестовыми данными: 
 ```bash
